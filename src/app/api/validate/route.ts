import { NextRequest, NextResponse } from 'next/server';
import { token_set_ratio } from 'fuzzball';
import * as XLSX from 'xlsx';

// Types and interfaces (unchanged)
type Entry = {
  [key: string]: string | number | null | undefined;
};

type ValidationResult = {
  status: 'Valid' | 'Invalid' | 'Partial Match';
  reason: string;
  matchedName?: string;
  matchedSSID?: string;
  matchedNIN?: string;
  similarity?: number;
};

type ProcessedEntry = Entry & {
  'Match Status': string;
  'Match Reason': string;
  'Matched Name':string;
  'Correct SSID': string;
  'Correct NIN': string;
};

// Configuration constants (unchanged)
const SIMILARITY_THRESHOLD = 90;
const MAX_ENTRIES_LIMIT = 20000;
const MAX_SOURCE_LIMIT = 500000;

<<<<<<< HEAD
// --- HELPER FUNCTIONS (unchanged) ---
=======
// --- HELPER FUNCTIONS ---
>>>>>>> 1b90c111

function normalize(value: unknown): string {
  if (value === null || value === undefined) {
    return '';
  }
  return String(value).trim().toLowerCase();
}

<<<<<<< HEAD
function extractField(entry: Entry, possibleFieldNames: string[]): string {
    const entryKeys = Object.keys(entry);
    const normalizeKey = (str: string) => str.toLowerCase().replace(/[^a-z0-9]/g, '');
    const possibleNormalizedNames = possibleFieldNames.map(normalizeKey);
=======
/**
 * **MODIFIED:** Simplified to no longer need the headerRow parameter.
 * It now reliably works on objects that have been correctly parsed.
 */
function extractField(entry: Entry, possibleFieldNames: string[]): string {
    const entryKeys = Object.keys(entry);
    const normalizeKey = (str: string) => str.toLowerCase().replace(/[^a-z0-9]/g, '');

    const possibleNormalizedNames = possibleFieldNames.map(normalizeKey);

>>>>>>> 1b90c111
    for (const key of entryKeys) {
        const normalizedKey = normalizeKey(key);
        if (possibleNormalizedNames.includes(normalizedKey)) {
            const value = entry[key];
            if (value !== null && value !== undefined) {
                return normalize(value);
            }
        }
    }
    return '';
}

<<<<<<< HEAD
=======
/**
 * **MODIFIED:** Simplified to no longer need the headerRow parameter.
 */
>>>>>>> 1b90c111
function extractFullName(entry: Entry): string {
  const singleFullName = extractField(entry, ['FULL NAME', 'Full Name', 'full name', 'name', 'Name', 'FULLNAME', 'FullName', 'fullname', 'Beneficiary Name', 'Customer Name', 'Person Name']);
  if (singleFullName) return singleFullName;
  const firstName = extractField(entry, ['firstname', 'first_name', 'first']);
  const middleName = extractField(entry, ['middlename', 'middle_name', 'middle']);
  const lastName = extractField(entry, ['lastname', 'last_name', 'last', 'surname']);
  const nameParts = [firstName, middleName, lastName].filter(Boolean);
  if (nameParts.length > 0) return normalize(nameParts.join(' '));
  return '';
}

<<<<<<< HEAD
=======
/**
 * **MODIFIED:** Simplified to no longer need headerRow parameters.
 */
>>>>>>> 1b90c111
function getMatchStatus(entry: Entry, sourceBySSID: Map<string, Entry>, sourceByNIN: Map<string, Entry>): ValidationResult {
  try {
    const entrySSID = extractField(entry, ['SSID', 'ssid', 'Ssid', 'SocialSecurity', 'SSN']);
    const entryNIN = extractField(entry, ['NIN', 'nin', 'Nin', 'NationalID']);
    const entryName = extractFullName(entry);

    if (!entryName) return { status: 'Invalid', reason: `Missing name field.` };
    if (!entrySSID && !entryNIN) return { status: 'Invalid', reason: 'Missing both SSID and NIN' };

    const potentialMatches: Entry[] = [];
    const foundMatches = new Set<Entry>();

    if (entrySSID && sourceBySSID.has(entrySSID)) {
      const match = sourceBySSID.get(entrySSID)!;
      if (!foundMatches.has(match)) {
        potentialMatches.push(match);
        foundMatches.add(match);
      }
    }
    if (entryNIN && sourceByNIN.has(entryNIN)) {
      const match = sourceByNIN.get(entryNIN)!;
      if (!foundMatches.has(match)) {
        potentialMatches.push(match);
        foundMatches.add(match);
      }
    }

    if (potentialMatches.length === 0) return { status: 'Invalid', reason: 'No record found in source' };

    let bestMatch = potentialMatches[0];
    let bestScore = 0;
    for (const match of potentialMatches) {
      const srcSSID = extractField(match, ['SSID', 'ssid']);
      const srcNIN = extractField(match, ['NIN', 'nin']);
      const srcName = extractFullName(match);
      let score = 0;
      if (entrySSID && srcSSID && srcSSID === entrySSID) score += 40;
      if (entryNIN && srcNIN && srcNIN === entryNIN) score += 40;
      if (srcName) score += token_set_ratio(entryName, srcName) * 0.2;
      if (score > bestScore) {
        bestScore = score;
        bestMatch = match;
      }
    }

    const srcSSID = extractField(bestMatch, ['SSID', 'ssid', 'Ssid', 'SocialSecurity', 'SSN']);
    const srcNIN = extractField(bestMatch, ['NIN', 'nin', 'Nin', 'NationalID']);
    const srcName = extractFullName(bestMatch);

    if (!srcName) return { status: 'Invalid', reason: 'Source record missing name' };

    const ssidMatches = !entrySSID || !srcSSID || entrySSID === srcSSID;
    const ninMatches = !entryNIN || !srcNIN || entryNIN === srcNIN;
    const nameSimilarity = token_set_ratio(entryName, srcName);
    const nameMatches = nameSimilarity >= SIMILARITY_THRESHOLD;

    if (ssidMatches && ninMatches && nameMatches) {
      return { status: 'Valid', reason: `Verified (${nameSimilarity}% name match)`, matchedName: srcName, matchedSSID: srcSSID, matchedNIN: srcNIN, similarity: nameSimilarity };
    }

    const mismatches: string[] = [];
    if (!ssidMatches) mismatches.push(`SSID mismatch`);
    if (!ninMatches) mismatches.push(`NIN mismatch`);
    if (!nameMatches) mismatches.push(`Name similarity: ${nameSimilarity}%`);

    return { status: 'Partial Match', reason: `Issues: ${mismatches.join('; ')}`, matchedName: srcName, matchedSSID: srcSSID, matchedNIN: srcNIN, similarity: nameSimilarity };
  } catch (error) {
    return { status: 'Invalid', reason: `System error: ${error instanceof Error ? error.message : 'Unknown error'}` };
  }
}

<<<<<<< HEAD
// ** MODIFIED AND CORRECTED **
// This is the robust version that correctly filters out empty rows.
=======
/**
 * **NEW:** Helper function to find the best header row from raw data.
 */
function findBestHeaderRowIndex(rows: any[][]): number {
    let headerRowIndex = 0;
    let maxKeywords = 0;

    const headerKeywords = ['ssid', 'nin', 'name', 'id', 'pension', 'account', 'bank', 'verification', 'no', 's/n'];

    // Check the first 10 rows for the best candidate
    for (let i = 0; i < Math.min(10, rows.length); i++) {
        const row = rows[i];
        if (!Array.isArray(row) || row.length === 0) continue;

        // A good header row should contain mostly strings
        const stringCellCount = row.filter(cell => typeof cell === 'string').length;
        const totalCellCount = row.filter(cell => cell != null && cell !== '').length;

        if (totalCellCount < 2 || (stringCellCount / totalCellCount < 0.5)) {
            continue;
        }

        const rowStr = row.join(' ').toLowerCase();
        const keywordMatches = headerKeywords.filter(k => rowStr.includes(k)).length;

        if (keywordMatches > maxKeywords) {
            maxKeywords = keywordMatches;
            headerRowIndex = i;
        }
    }
    return headerRowIndex;
}

/**
 * **REWRITTEN:** This function now correctly finds the header before parsing.
 */
>>>>>>> 1b90c111
async function parseFileFromUrl(url: string): Promise<{ data: Entry[], headers: string[] }> {
    try {
        const response = await fetch(url);
        if (!response.ok) {
            throw new Error(`Failed to fetch file: ${response.statusText}`);
        }
        const data = await response.arrayBuffer();
        const workbook = XLSX.read(data);
        const sheetName = workbook.SheetNames[0];
        const sheet = workbook.Sheets[sheetName];

<<<<<<< HEAD
=======
        // 1. Get ALL rows as raw arrays to inspect them
>>>>>>> 1b90c111
        const rowsAsArrays: any[][] = XLSX.utils.sheet_to_json(sheet, { header: 1, defval: null });
        if (rowsAsArrays.length === 0) {
            return { data: [], headers: [] };
        }
        
<<<<<<< HEAD
        const headerRowIndex = findBestHeaderRowIndex(rowsAsArrays);
        const headerArray: string[] = rowsAsArrays[headerRowIndex].map(h => String(h || '').trim());
        const dataRowsAsArrays = rowsAsArrays.slice(headerRowIndex + 1);

        const jsonData: Entry[] = dataRowsAsArrays
            .map(rowArray => {
                const entry: Entry = {};
                headerArray.forEach((header, index) => {
                    // Only map values that have a corresponding header
                    if (header) { 
                        entry[header] = rowArray[index];
                    }
                });
                return entry;
            })
            // **THE CRITICAL FIX**: Filter the array of *objects* afterwards.
            // A row is only considered valid if at least one of its mapped values is not null, undefined, or an empty/whitespace string.
            .filter(obj => 
                Object.values(obj).some(value => value !== null && value !== undefined && String(value).trim() !== '')
            );

        return { data: jsonData, headers: headerArray.filter(h => h) };
=======
        // 2. Find the best header row from the raw data
        const headerRowIndex = findBestHeaderRowIndex(rowsAsArrays);
        const headerArray: string[] = rowsAsArrays[headerRowIndex].map(h => String(h || '').trim());
        
        // 3. The actual data starts on the row *after* the header
        const dataRowsAsArrays = rowsAsArrays.slice(headerRowIndex + 1);

        // 4. Manually create objects using the correct headers as keys
        const jsonData: Entry[] = dataRowsAsArrays.map(rowArray => {
            const entry: Entry = {};
            headerArray.forEach((header, index) => {
                if (header) { // Only use non-empty header cells as keys
                    entry[header] = rowArray[index];
                }
            });
            return entry;
        }).filter(obj => Object.values(obj).some(val => val !== null && val !== '')); // Filter out completely empty data rows

        return { data: jsonData, headers: headerArray.filter(h => h) }; // Return clean data and headers

>>>>>>> 1b90c111
    } catch (error) {
        console.error(`Error parsing file from URL ${url}:`, error);
        throw new Error('Could not read or parse the file from storage.');
    }
}

<<<<<<< HEAD
function findBestHeaderRowIndex(rows: any[][]): number {
    let headerRowIndex = 0;
    let maxKeywords = 0;
    const headerKeywords = ['ssid', 'nin', 'name', 'id', 'pension', 'account', 'bank', 'verification', 'no', 's/n'];
    for (let i = 0; i < Math.min(10, rows.length); i++) {
        const row = rows[i];
        if (!Array.isArray(row) || row.length === 0) continue;
        const stringCellCount = row.filter(cell => typeof cell === 'string').length;
        const totalCellCount = row.filter(cell => cell != null && cell !== '').length;
        if (totalCellCount < 2 || (stringCellCount / totalCellCount < 0.5)) continue;
        const rowStr = row.join(' ').toLowerCase();
        const keywordMatches = headerKeywords.filter(k => rowStr.includes(k)).length;
        if (keywordMatches > maxKeywords) {
            maxKeywords = keywordMatches;
            headerRowIndex = i;
        }
    }
    return headerRowIndex;
}

// --- MAIN POST HANDLER (unchanged) ---
=======

// --- MAIN POST HANDLER ---
/**
 * **MODIFIED:** Simplified to use the new robust parsing logic.
 */
>>>>>>> 1b90c111
export async function POST(req: NextRequest): Promise<NextResponse> {
  try {
    const body = await req.json();
    const { sourceUrl, toValidateUrl } = body;

    if (!sourceUrl || !toValidateUrl || typeof sourceUrl !== 'string' || typeof toValidateUrl !== 'string') {
      return NextResponse.json({ error: 'Request body must include sourceUrl and toValidateUrl strings.' }, { status: 400 });
    }
    
<<<<<<< HEAD
=======
    // The new parseFileFromUrl handles all header detection and data slicing internally.
>>>>>>> 1b90c111
    const [{ data: source, headers: sourceHeaders }, { data: entries, headers: entriesHeaders }] = await Promise.all([
      parseFileFromUrl(sourceUrl),
      parseFileFromUrl(toValidateUrl),
    ]);

    if (source.length > MAX_SOURCE_LIMIT) throw new Error(`Source file exceeds limit of ${MAX_SOURCE_LIMIT} records.`);
    if (entries.length > MAX_ENTRIES_LIMIT) throw new Error(`Validation file exceeds limit of ${MAX_ENTRIES_LIMIT} records.`);

    // The rest of the logic proceeds with correctly parsed data.
    const sourceBySSID = new Map<string, Entry>();
    const sourceByNIN = new Map<string, Entry>();
    const seenInSource = new Set<string>();
    const sourceWarnings: string[] = [];

    for (const srcRecord of source) {
      const ssid = extractField(srcRecord, ['SSID', 'ssid', 'Ssid', 'SocialSecurity', 'SSN']);
<<<<<<< HEAD
      if (ssid) {
        if (seenInSource.has(ssid)) {
          const entryName = extractFullName(srcRecord);
          sourceWarnings.push(`Warning: Duplicate SSID '${ssid}' in source file for entry '${entryName || 'N/A'}'. This record was ignored.`);
        } else {
          seenInSource.add(ssid);
          sourceBySSID.set(ssid, srcRecord);
        }
      }
      const nin = extractField(srcRecord, ['NIN', 'nin', 'Nin', 'NationalID']);
=======
      const nin = extractField(srcRecord, ['NIN', 'nin', 'Nin', 'NationalID']);
      if (ssid) sourceBySSID.set(ssid, srcRecord);
>>>>>>> 1b90c111
      if (nin) sourceByNIN.set(nin, srcRecord);
    }

    const results: ProcessedEntry[] = [];
    const seenInValidation = new Set<string>();
    
    for (const entry of entries) {
<<<<<<< HEAD
      const entrySSID = extractField(entry, ['SSID', 'ssid', 'Ssid', 'SocialSecurity', 'SSN']);

      if (entrySSID) {
        if (seenInValidation.has(entrySSID)) {
          results.push({
            ...entry,
            'Match Status': 'Invalid',
            'Match Reason': `Duplicate request in validation file (SSID: ${entrySSID}).`,
            'Matched Name': '',
            'Correct SSID': '',
            'Correct NIN': ''
          });
          continue; 
        }
        seenInValidation.add(entrySSID);
      }
      
      const matchResult = getMatchStatus(entry, sourceBySSID, sourceByNIN);
      results.push({
        ...entry,
        'Match Status': matchResult.status,
        'Match Reason': matchResult.reason,
        'Matched Name': matchResult.matchedName || '',
        'Correct SSID': matchResult.matchedSSID || '',
        'Correct NIN': matchResult.matchedNIN || ''
      });
    }

    const finalHeaders = Array.from(new Set([...entriesHeaders, 'Match Status', 'Match Reason', 'Matched Name', 'Correct SSID', 'Correct NIN']));
    
    const summary = {
      total: results.length,
      valid: results.filter(r => r['Match Status'] === 'Valid').length,
      invalid: results.filter(r => r['Match Status'] === 'Invalid').length,
      partialMatch: results.filter(r => r['Match Status'] === 'Partial Match').length,
      duplicatesInValidationFile: results.filter(r => r['Match Reason'].startsWith('Duplicate request in validation file')).length,
      sourceFileWarnings: sourceWarnings,
=======
      const matchResult = getMatchStatus(entry, sourceBySSID, sourceByNIN);
      results.push({ ...entry, 'Match Status': matchResult.status, 'Match Reason': matchResult.reason, 'Matched Name': matchResult.matchedName || '', 'Correct SSID': matchResult.matchedSSID || '', 'Correct NIN': matchResult.matchedNIN || '' });
    }

    // Use a Set to ensure final headers are unique
    const finalHeaders = Array.from(new Set([
        ...entriesHeaders, 
        'Match Status', 
        'Match Reason', 
        'Matched Name', 
        'Correct SSID', 
        'Correct NIN'
    ]));
    
    const response = {
      headers: finalHeaders,
      results: results,
      summary: {
        total: results.length,
        valid: results.filter(r => r['Match Status'] === 'Valid').length,
        invalid: results.filter(r => r['Match Status'] === 'Invalid').length,
        partialMatch: results.filter(r => r['Match Status'] === 'Partial Match').length,
      }
>>>>>>> 1b90c111
    };

    return NextResponse.json({ headers: finalHeaders, results, summary }, { status: 200 });

  } catch (error) {
    console.error('Server error:', error);
    return NextResponse.json(
      { error: 'Internal Server Error', details: error instanceof Error ? error.message : 'Unknown error' },
      { status: 500 }
    );
  }
}

// Other HTTP methods (unchanged)
<<<<<<< HEAD
export async function GET() { return NextResponse.json({ error: 'Method not allowed' }, { status: 405 }); }
export async function PUT() { return NextResponse.json({ error: 'Method not allowed' }, { status: 405 }); }
export async function DELETE() { return NextResponse.json({ error: 'Method not allowed' }, { status: 405 }); }
=======
export async function GET() {
  return NextResponse.json({ error: 'Method not allowed' }, { status: 405 });
}

export async function PUT() {
  return NextResponse.json({ error: 'Method not allowed' }, { status: 405 });
}

export async function DELETE() {
  return NextResponse.json({ error: 'Method not allowed' }, { status: 405 });
}
>>>>>>> 1b90c111
<|MERGE_RESOLUTION|>--- conflicted
+++ resolved
@@ -29,11 +29,7 @@
 const MAX_ENTRIES_LIMIT = 20000;
 const MAX_SOURCE_LIMIT = 500000;
 
-<<<<<<< HEAD
 // --- HELPER FUNCTIONS (unchanged) ---
-=======
-// --- HELPER FUNCTIONS ---
->>>>>>> 1b90c111
 
 function normalize(value: unknown): string {
   if (value === null || value === undefined) {
@@ -42,23 +38,10 @@
   return String(value).trim().toLowerCase();
 }
 
-<<<<<<< HEAD
 function extractField(entry: Entry, possibleFieldNames: string[]): string {
     const entryKeys = Object.keys(entry);
     const normalizeKey = (str: string) => str.toLowerCase().replace(/[^a-z0-9]/g, '');
     const possibleNormalizedNames = possibleFieldNames.map(normalizeKey);
-=======
-/**
- * **MODIFIED:** Simplified to no longer need the headerRow parameter.
- * It now reliably works on objects that have been correctly parsed.
- */
-function extractField(entry: Entry, possibleFieldNames: string[]): string {
-    const entryKeys = Object.keys(entry);
-    const normalizeKey = (str: string) => str.toLowerCase().replace(/[^a-z0-9]/g, '');
-
-    const possibleNormalizedNames = possibleFieldNames.map(normalizeKey);
-
->>>>>>> 1b90c111
     for (const key of entryKeys) {
         const normalizedKey = normalizeKey(key);
         if (possibleNormalizedNames.includes(normalizedKey)) {
@@ -71,12 +54,6 @@
     return '';
 }
 
-<<<<<<< HEAD
-=======
-/**
- * **MODIFIED:** Simplified to no longer need the headerRow parameter.
- */
->>>>>>> 1b90c111
 function extractFullName(entry: Entry): string {
   const singleFullName = extractField(entry, ['FULL NAME', 'Full Name', 'full name', 'name', 'Name', 'FULLNAME', 'FullName', 'fullname', 'Beneficiary Name', 'Customer Name', 'Person Name']);
   if (singleFullName) return singleFullName;
@@ -88,12 +65,6 @@
   return '';
 }
 
-<<<<<<< HEAD
-=======
-/**
- * **MODIFIED:** Simplified to no longer need headerRow parameters.
- */
->>>>>>> 1b90c111
 function getMatchStatus(entry: Entry, sourceBySSID: Map<string, Entry>, sourceByNIN: Map<string, Entry>): ValidationResult {
   try {
     const entrySSID = extractField(entry, ['SSID', 'ssid', 'Ssid', 'SocialSecurity', 'SSN']);
@@ -165,47 +136,8 @@
   }
 }
 
-<<<<<<< HEAD
 // ** MODIFIED AND CORRECTED **
 // This is the robust version that correctly filters out empty rows.
-=======
-/**
- * **NEW:** Helper function to find the best header row from raw data.
- */
-function findBestHeaderRowIndex(rows: any[][]): number {
-    let headerRowIndex = 0;
-    let maxKeywords = 0;
-
-    const headerKeywords = ['ssid', 'nin', 'name', 'id', 'pension', 'account', 'bank', 'verification', 'no', 's/n'];
-
-    // Check the first 10 rows for the best candidate
-    for (let i = 0; i < Math.min(10, rows.length); i++) {
-        const row = rows[i];
-        if (!Array.isArray(row) || row.length === 0) continue;
-
-        // A good header row should contain mostly strings
-        const stringCellCount = row.filter(cell => typeof cell === 'string').length;
-        const totalCellCount = row.filter(cell => cell != null && cell !== '').length;
-
-        if (totalCellCount < 2 || (stringCellCount / totalCellCount < 0.5)) {
-            continue;
-        }
-
-        const rowStr = row.join(' ').toLowerCase();
-        const keywordMatches = headerKeywords.filter(k => rowStr.includes(k)).length;
-
-        if (keywordMatches > maxKeywords) {
-            maxKeywords = keywordMatches;
-            headerRowIndex = i;
-        }
-    }
-    return headerRowIndex;
-}
-
-/**
- * **REWRITTEN:** This function now correctly finds the header before parsing.
- */
->>>>>>> 1b90c111
 async function parseFileFromUrl(url: string): Promise<{ data: Entry[], headers: string[] }> {
     try {
         const response = await fetch(url);
@@ -217,16 +149,11 @@
         const sheetName = workbook.SheetNames[0];
         const sheet = workbook.Sheets[sheetName];
 
-<<<<<<< HEAD
-=======
-        // 1. Get ALL rows as raw arrays to inspect them
->>>>>>> 1b90c111
         const rowsAsArrays: any[][] = XLSX.utils.sheet_to_json(sheet, { header: 1, defval: null });
         if (rowsAsArrays.length === 0) {
             return { data: [], headers: [] };
         }
         
-<<<<<<< HEAD
         const headerRowIndex = findBestHeaderRowIndex(rowsAsArrays);
         const headerArray: string[] = rowsAsArrays[headerRowIndex].map(h => String(h || '').trim());
         const dataRowsAsArrays = rowsAsArrays.slice(headerRowIndex + 1);
@@ -249,35 +176,12 @@
             );
 
         return { data: jsonData, headers: headerArray.filter(h => h) };
-=======
-        // 2. Find the best header row from the raw data
-        const headerRowIndex = findBestHeaderRowIndex(rowsAsArrays);
-        const headerArray: string[] = rowsAsArrays[headerRowIndex].map(h => String(h || '').trim());
-        
-        // 3. The actual data starts on the row *after* the header
-        const dataRowsAsArrays = rowsAsArrays.slice(headerRowIndex + 1);
-
-        // 4. Manually create objects using the correct headers as keys
-        const jsonData: Entry[] = dataRowsAsArrays.map(rowArray => {
-            const entry: Entry = {};
-            headerArray.forEach((header, index) => {
-                if (header) { // Only use non-empty header cells as keys
-                    entry[header] = rowArray[index];
-                }
-            });
-            return entry;
-        }).filter(obj => Object.values(obj).some(val => val !== null && val !== '')); // Filter out completely empty data rows
-
-        return { data: jsonData, headers: headerArray.filter(h => h) }; // Return clean data and headers
-
->>>>>>> 1b90c111
     } catch (error) {
         console.error(`Error parsing file from URL ${url}:`, error);
         throw new Error('Could not read or parse the file from storage.');
     }
 }
 
-<<<<<<< HEAD
 function findBestHeaderRowIndex(rows: any[][]): number {
     let headerRowIndex = 0;
     let maxKeywords = 0;
@@ -299,13 +203,6 @@
 }
 
 // --- MAIN POST HANDLER (unchanged) ---
-=======
-
-// --- MAIN POST HANDLER ---
-/**
- * **MODIFIED:** Simplified to use the new robust parsing logic.
- */
->>>>>>> 1b90c111
 export async function POST(req: NextRequest): Promise<NextResponse> {
   try {
     const body = await req.json();
@@ -315,10 +212,6 @@
       return NextResponse.json({ error: 'Request body must include sourceUrl and toValidateUrl strings.' }, { status: 400 });
     }
     
-<<<<<<< HEAD
-=======
-    // The new parseFileFromUrl handles all header detection and data slicing internally.
->>>>>>> 1b90c111
     const [{ data: source, headers: sourceHeaders }, { data: entries, headers: entriesHeaders }] = await Promise.all([
       parseFileFromUrl(sourceUrl),
       parseFileFromUrl(toValidateUrl),
@@ -335,7 +228,6 @@
 
     for (const srcRecord of source) {
       const ssid = extractField(srcRecord, ['SSID', 'ssid', 'Ssid', 'SocialSecurity', 'SSN']);
-<<<<<<< HEAD
       if (ssid) {
         if (seenInSource.has(ssid)) {
           const entryName = extractFullName(srcRecord);
@@ -346,10 +238,6 @@
         }
       }
       const nin = extractField(srcRecord, ['NIN', 'nin', 'Nin', 'NationalID']);
-=======
-      const nin = extractField(srcRecord, ['NIN', 'nin', 'Nin', 'NationalID']);
-      if (ssid) sourceBySSID.set(ssid, srcRecord);
->>>>>>> 1b90c111
       if (nin) sourceByNIN.set(nin, srcRecord);
     }
 
@@ -357,7 +245,6 @@
     const seenInValidation = new Set<string>();
     
     for (const entry of entries) {
-<<<<<<< HEAD
       const entrySSID = extractField(entry, ['SSID', 'ssid', 'Ssid', 'SocialSecurity', 'SSN']);
 
       if (entrySSID) {
@@ -395,31 +282,6 @@
       partialMatch: results.filter(r => r['Match Status'] === 'Partial Match').length,
       duplicatesInValidationFile: results.filter(r => r['Match Reason'].startsWith('Duplicate request in validation file')).length,
       sourceFileWarnings: sourceWarnings,
-=======
-      const matchResult = getMatchStatus(entry, sourceBySSID, sourceByNIN);
-      results.push({ ...entry, 'Match Status': matchResult.status, 'Match Reason': matchResult.reason, 'Matched Name': matchResult.matchedName || '', 'Correct SSID': matchResult.matchedSSID || '', 'Correct NIN': matchResult.matchedNIN || '' });
-    }
-
-    // Use a Set to ensure final headers are unique
-    const finalHeaders = Array.from(new Set([
-        ...entriesHeaders, 
-        'Match Status', 
-        'Match Reason', 
-        'Matched Name', 
-        'Correct SSID', 
-        'Correct NIN'
-    ]));
-    
-    const response = {
-      headers: finalHeaders,
-      results: results,
-      summary: {
-        total: results.length,
-        valid: results.filter(r => r['Match Status'] === 'Valid').length,
-        invalid: results.filter(r => r['Match Status'] === 'Invalid').length,
-        partialMatch: results.filter(r => r['Match Status'] === 'Partial Match').length,
-      }
->>>>>>> 1b90c111
     };
 
     return NextResponse.json({ headers: finalHeaders, results, summary }, { status: 200 });
@@ -434,20 +296,6 @@
 }
 
 // Other HTTP methods (unchanged)
-<<<<<<< HEAD
 export async function GET() { return NextResponse.json({ error: 'Method not allowed' }, { status: 405 }); }
 export async function PUT() { return NextResponse.json({ error: 'Method not allowed' }, { status: 405 }); }
-export async function DELETE() { return NextResponse.json({ error: 'Method not allowed' }, { status: 405 }); }
-=======
-export async function GET() {
-  return NextResponse.json({ error: 'Method not allowed' }, { status: 405 });
-}
-
-export async function PUT() {
-  return NextResponse.json({ error: 'Method not allowed' }, { status: 405 });
-}
-
-export async function DELETE() {
-  return NextResponse.json({ error: 'Method not allowed' }, { status: 405 });
-}
->>>>>>> 1b90c111
+export async function DELETE() { return NextResponse.json({ error: 'Method not allowed' }, { status: 405 }); }